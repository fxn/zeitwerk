--- conflicted
+++ resolved
@@ -23,8 +23,4 @@
     - arch: ppc64le
       rvm: truffleruby
     - arch: ppc64le
-<<<<<<< HEAD
-      rvm: truffleruby-head
-=======
-      rvm: truffleruby-head
->>>>>>> ccbc1c97
+      rvm: truffleruby-head